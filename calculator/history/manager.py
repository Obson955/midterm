--- conflicted
+++ resolved
@@ -3,24 +3,22 @@
 import os
 import pandas as pd
 import numpy as np
-<<<<<<< HEAD
 import pathlib
-=======
->>>>>>> e315b988
 from datetime import datetime
 from decimal import Decimal
-from typing import List, Optional, Dict, Any, Callable, Union, Tuple
+from typing import List, Optional, Dict, Any, Callable, Union, Tuple, Union, Tuple
 from calculator.calculation import Calculation
 from calculator.operations import add, subtract, multiply, divide
 from calculator.logging_config import get_logger
-<<<<<<< HEAD
 from dotenv import load_dotenv
 
 # Load environment variables
 load_dotenv()
-=======
+
+# Get module logger
+logger = get_logger(__name__)
+from calculator.logging_config import get_logger
 import pathlib
->>>>>>> e315b988
 
 # Get module logger
 logger = get_logger(__name__)
@@ -29,7 +27,6 @@
     """Manages calculation history using pandas DataFrame."""
     
     _history_df = pd.DataFrame(columns=['timestamp', 'a', 'b', 'operation', 'result'])
-<<<<<<< HEAD
     # Set default file path to data directory from environment variable
     _data_dir = pathlib.Path(os.path.dirname(os.path.dirname(os.path.dirname(os.path.abspath(__file__))))).joinpath(
         os.environ.get('CALCULATOR_DATA_DIR', 'data')
@@ -37,11 +34,6 @@
     _default_file_path = str(_data_dir.joinpath(
         os.environ.get('CALCULATOR_HISTORY_FILE', 'calculation_history.csv')
     ))
-=======
-    # Set default file path to data directory
-    _data_dir = pathlib.Path(os.path.dirname(os.path.dirname(os.path.dirname(os.path.abspath(__file__))))).joinpath('data')
-    _default_file_path = str(_data_dir.joinpath('calculation_history.csv'))
->>>>>>> e315b988
     _instance = None  # For singleton pattern
     
     # Operation name to function mapping
@@ -51,6 +43,15 @@
         'multiply': multiply,
         'divide': divide
     }
+    
+    def __new__(cls):
+        """Implement singleton pattern."""
+        if cls._instance is None:
+            cls._instance = super(HistoryManager, cls).__new__(cls)
+            # Ensure data directory exists
+            cls._data_dir.mkdir(exist_ok=True)
+            logger.info(f"HistoryManager singleton instance created, using data directory: {cls._data_dir}")
+        return cls._instance
     
     def __new__(cls):
         """Implement singleton pattern."""
@@ -88,10 +89,35 @@
         except Exception as e:
             logger.error(f"Error adding calculation to history: {e}")
             raise
+        try:
+            result = calculation.perform()
+            new_row = {
+                'timestamp': datetime.now(),
+                'a': float(calculation.a),  # Convert Decimal to float for pandas
+                'b': float(calculation.b),
+                'operation': calculation.operation.__name__,
+                'result': float(result)
+            }
+            
+            # Create a new DataFrame with the new row
+            new_df = pd.DataFrame([new_row])
+            
+            # If the history DataFrame is empty, just use the new DataFrame
+            if cls._history_df.empty:
+                cls._history_df = new_df
+            else:
+                # Otherwise concatenate, ensuring dtypes are preserved
+                cls._history_df = pd.concat([cls._history_df, new_df], ignore_index=True)
+            
+            logger.info(f"Added calculation to history: {calculation.a} {calculation.operation.__name__} {calculation.b} = {result}")
+        except Exception as e:
+            logger.error(f"Error adding calculation to history: {e}")
+            raise
     
     @classmethod
     def get_history(cls) -> pd.DataFrame:
         """Get the entire history as a pandas DataFrame."""
+        logger.debug("Retrieved calculation history")
         logger.debug("Retrieved calculation history")
         return cls._history_df
     
@@ -100,6 +126,7 @@
         """Clear the history DataFrame."""
         cls._history_df = pd.DataFrame(columns=['timestamp', 'a', 'b', 'operation', 'result'])
         logger.info("Calculation history cleared")
+        logger.info("Calculation history cleared")
     
     @classmethod
     def save_history(cls, file_path: Optional[str] = None) -> str:
@@ -115,12 +142,19 @@
         try:
             # Ensure parent directory exists
             os.makedirs(os.path.dirname(path), exist_ok=True)
+            try:
+            # Ensure parent directory exists
+            os.makedirs(os.path.dirname(path), exist_ok=True)
             cls._history_df.to_csv(path, index=False)
             logger.info(f"Calculation history saved to {path}")
+                logger.info(f"Calculation history saved to {path}")
             return path
         except Exception as e:
             logger.error(f"Error saving history to {path}: {e}")
             raise
+        except Exception as e:
+            logger.error(f"Error saving history to {path}: {e}")
+            raise
     
     @classmethod
     def load_history(cls, file_path: Optional[str] = None) -> bool:
@@ -135,6 +169,7 @@
         path = file_path or cls._default_file_path
         
         if not os.path.exists(path):
+            logger.warning(f"History file not found: {path}")
             logger.warning(f"History file not found: {path}")
             return False
             
@@ -143,7 +178,10 @@
             # Convert timestamp strings back to datetime objects
             cls._history_df['timestamp'] = pd.to_datetime(cls._history_df['timestamp'])
             logger.info(f"Calculation history loaded from {path}")
+            logger.info(f"Calculation history loaded from {path}")
             return True
+        except Exception as e:
+            logger.error(f"Error loading history from {path}: {e}")
         except Exception as e:
             logger.error(f"Error loading history from {path}: {e}")
             return False
@@ -167,7 +205,10 @@
         try:
             os.remove(path)
             logger.info(f"History file deleted: {path}")
+            logger.info(f"History file deleted: {path}")
             return True
+        except Exception as e:
+            logger.error(f"Error deleting history file {path}: {e}")
         except Exception as e:
             logger.error(f"Error deleting history file {path}: {e}")
             return False
@@ -181,10 +222,12 @@
         """
         if cls._history_df.empty:
             logger.debug("Attempted to get latest calculation but history is empty")
+            logger.debug("Attempted to get latest calculation but history is empty")
             return None
         
         latest = cls._history_df.iloc[-1].to_dict()
         logger.debug(f"Retrieved latest calculation: {latest}")
+        logger.debug(f"Retrieved latest calculation: {latest}")
         return latest
     
     @classmethod
@@ -197,6 +240,9 @@
         Returns:
             DataFrame with filtered calculations.
         """
+        result = cls._history_df[cls._history_df['operation'] == operation_name]
+        logger.debug(f"Found {len(result)} calculations with operation '{operation_name}'")
+        return result
         result = cls._history_df[cls._history_df['operation'] == operation_name]
         logger.debug(f"Found {len(result)} calculations with operation '{operation_name}'")
         return result
@@ -220,6 +266,7 @@
                 )
                 calculations.append(calc)
                 
+        logger.debug(f"Converted {len(calculations)} history records to Calculation objects")
         logger.debug(f"Converted {len(calculations)} history records to Calculation objects")
         return calculations
     
@@ -387,4 +434,170 @@
         
         hist, bin_edges = np.histogram(cls._history_df['result'], bins=bins)
         logger.debug(f"Generated result distribution with {bins} bins")
+        return bin_edges, hist
+    
+    # Advanced Pandas data handling methods
+    
+    @classmethod
+    def get_statistics(cls) -> Dict[str, Dict[str, float]]:
+        """Get statistical information about calculations.
+        
+        Returns:
+            Dictionary with statistics for each operation and overall.
+        """
+        if cls._history_df.empty:
+            logger.debug("Attempted to get statistics but history is empty")
+            return {}
+        
+        stats = {}
+        
+        # Overall statistics
+        stats['overall'] = {
+            'count': len(cls._history_df),
+            'mean_result': cls._history_df['result'].mean(),
+            'min_result': cls._history_df['result'].min(),
+            'max_result': cls._history_df['result'].max(),
+            'std_result': cls._history_df['result'].std()
+        }
+        
+        # Statistics by operation
+        for operation in cls._history_df['operation'].unique():
+            op_df = cls._history_df[cls._history_df['operation'] == operation]
+            stats[operation] = {
+                'count': len(op_df),
+                'mean_result': op_df['result'].mean(),
+                'min_result': op_df['result'].min(),
+                'max_result': op_df['result'].max(),
+                'std_result': op_df['result'].std()
+            }
+        
+        logger.info("Generated calculation statistics")
+        return stats
+    
+    @classmethod
+    def filter_by_date_range(cls, start_date: Union[str, datetime], end_date: Union[str, datetime]) -> pd.DataFrame:
+        """Filter calculations by date range.
+        
+        Args:
+            start_date: Start date (inclusive) as string or datetime.
+            end_date: End date (inclusive) as string or datetime.
+            
+        Returns:
+            DataFrame with filtered calculations.
+        """
+        if cls._history_df.empty:
+            logger.debug("Attempted to filter by date range but history is empty")
+            return pd.DataFrame(columns=cls._history_df.columns)
+        
+        # Convert string dates to datetime if needed
+        if isinstance(start_date, str):
+            start_date = pd.to_datetime(start_date)
+        if isinstance(end_date, str):
+            end_date = pd.to_datetime(end_date)
+        
+        # Filter by date range
+        filtered = cls._history_df[
+            (cls._history_df['timestamp'] >= start_date) & 
+            (cls._history_df['timestamp'] <= end_date)
+        ]
+        
+        logger.debug(f"Filtered {len(filtered)} calculations between {start_date} and {end_date}")
+        return filtered
+    
+    @classmethod
+    def filter_by_result_range(cls, min_result: float, max_result: float) -> pd.DataFrame:
+        """Filter calculations by result range.
+        
+        Args:
+            min_result: Minimum result value (inclusive).
+            max_result: Maximum result value (inclusive).
+            
+        Returns:
+            DataFrame with filtered calculations.
+        """
+        if cls._history_df.empty:
+            logger.debug("Attempted to filter by result range but history is empty")
+            return pd.DataFrame(columns=cls._history_df.columns)
+        
+        filtered = cls._history_df[
+            (cls._history_df['result'] >= min_result) & 
+            (cls._history_df['result'] <= max_result)
+        ]
+        
+        logger.debug(f"Filtered {len(filtered)} calculations with result between {min_result} and {max_result}")
+        return filtered
+    
+    @classmethod
+    def export_to_excel(cls, file_path: str) -> str:
+        """Export history to Excel file.
+        
+        Args:
+            file_path: Path to save the Excel file.
+            
+        Returns:
+            The path where the file was saved.
+        """
+        try:
+            # Create a writer object
+            with pd.ExcelWriter(file_path, engine='openpyxl') as writer:
+                # Write the main history sheet
+                cls._history_df.to_excel(writer, sheet_name='History', index=False)
+                
+                # Write statistics sheet if history is not empty
+                if not cls._history_df.empty:
+                    stats = cls.get_statistics()
+                    stats_df = pd.DataFrame()
+                    
+                    for op_name, op_stats in stats.items():
+                        op_df = pd.DataFrame([op_stats], index=[op_name])
+                        stats_df = pd.concat([stats_df, op_df])
+                    
+                    stats_df.to_excel(writer, sheet_name='Statistics')
+                    
+                    # Create a pivot table sheet
+                    pivot = pd.pivot_table(
+                        cls._history_df,
+                        values='result',
+                        index='operation',
+                        aggfunc=['count', 'mean', 'min', 'max', 'std']
+                    )
+                    pivot.to_excel(writer, sheet_name='Pivot')
+            
+            logger.info(f"Calculation history exported to Excel: {file_path}")
+            return file_path
+        except Exception as e:
+            logger.error(f"Error exporting history to Excel {file_path}: {e}")
+            raise
+    
+    @classmethod
+    def get_operation_frequency(cls) -> pd.Series:
+        """Get frequency of each operation.
+        
+        Returns:
+            Series with operation counts.
+        """
+        if cls._history_df.empty:
+            logger.debug("Attempted to get operation frequency but history is empty")
+            return pd.Series(dtype=int)
+        
+        freq = cls._history_df['operation'].value_counts()
+        logger.debug(f"Retrieved operation frequency: {freq.to_dict()}")
+        return freq
+    
+    @classmethod
+    def get_result_distribution(cls, bins: int = 10) -> Tuple[np.ndarray, np.ndarray]:
+        """Get distribution of calculation results.
+        
+        Args:
+            bins: Number of bins for the histogram.
+            
+        Returns:
+            Tuple of (bin_edges, histogram_values).
+        """
+        if cls._history_df.empty:
+            logger.debug("Attempted to get result distribution but history is empty")
+            return np.array([]), np.array([])
+        
+        hist, bin_edges = np.histogram(cls._history_df['result'], bins=bins)
+        logger.debug(f"Generated result distribution with {bins} bins")
         return bin_edges, hist